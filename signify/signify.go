--- conflicted
+++ resolved
@@ -20,11 +20,11 @@
 	"runtime"
 	"strings"
 
-	"golang.org/x/crypto/ssh/terminal"
 	"github.com/agl/ed25519"
 	"github.com/ebfe/bcrypt_pbkdf"
 	"github.com/frankbraun/gosignify/internal/hash"
 	"github.com/frankbraun/gosignify/internal/util"
+	"golang.org/x/crypto/ssh/terminal"
 )
 
 const (
@@ -249,12 +249,7 @@
 		runtime.GC()           // remove potential intermediate slice
 	}
 
-<<<<<<< HEAD
-	p := pass[0 : len(pass)-1] // without trailing '\n'
-	k := bcrypt_pbkdf.Key(p, salt, rounds, len(key))
-=======
 	k := bcrypt_pbkdf.Key(pass, salt, rounds, len(key))
->>>>>>> ff3b0af8
 	util.MlockBytes(k)
 	defer util.MunlockBytes(k)
 	defer util.BzeroBytes(k)
